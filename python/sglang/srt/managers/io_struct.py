# Copyright 2023-2024 SGLang Team
# Licensed under the Apache License, Version 2.0 (the "License");
# you may not use this file except in compliance with the License.
# You may obtain a copy of the License at
#
#     http://www.apache.org/licenses/LICENSE-2.0
#
# Unless required by applicable law or agreed to in writing, software
# distributed under the License is distributed on an "AS IS" BASIS,
# WITHOUT WARRANTIES OR CONDITIONS OF ANY KIND, either express or implied.
# See the License for the specific language governing permissions and
# limitations under the License.
# ==============================================================================
"""
The definition of objects transferred between different
processes (TokenizerManager, DetokenizerManager, Controller).
"""

import copy
import uuid
from dataclasses import dataclass, field
from enum import Enum
from typing import TYPE_CHECKING, Any, Dict, List, Optional, Set, Union

from sglang.srt.managers.schedule_batch import BaseFinishReason
from sglang.srt.multimodal.mm_utils import has_valid_data
from sglang.srt.sampling.sampling_params import SamplingParams

# Handle serialization of Image for pydantic
if TYPE_CHECKING:
    from PIL.Image import Image
else:
    Image = Any


@dataclass
class SessionParams:
    id: Optional[str] = None
    rid: Optional[str] = None
    offset: Optional[int] = None
    replace: Optional[bool] = None


AudioDataItem = Union[str, Dict]
ImageDataItem = Union[Image, str, Dict]


@dataclass
class GenerateReqInput:
    # The input prompt. It can be a single prompt or a batch of prompts.
    text: Optional[Union[List[str], str]] = None
    # The token ids for text; one can specify either text or input_ids
    input_ids: Optional[Union[List[List[int]], List[int]]] = None
    # The embeddings for input_ids; one can specify either text or input_ids or input_embeds.
    input_embeds: Optional[Union[List[List[List[float]]], List[List[float]]]] = None
    # The image input. It can be an image instance, file name, URL, or base64 encoded string.
    # Can be formatted as:
    # - Single image for a single request
    # - List of images (one per request in a batch)
    # - List of lists of images (multiple images per request)
    # See also python/sglang/srt/utils.py:load_image for more details.
    image_data: Optional[
        Union[List[List[ImageDataItem]], List[ImageDataItem], ImageDataItem]
    ] = None
    # The audio input. Like image data, it can be a file name, a url, or base64 encoded string.
    audio_data: Optional[Union[List[AudioDataItem], AudioDataItem]] = None
    # The sampling_params. See descriptions below.
    sampling_params: Optional[Union[List[Dict], Dict]] = None
    # The request id.
    rid: Optional[Union[List[str], str]] = None
    # Whether to return logprobs.
    return_logprob: Optional[Union[List[bool], bool]] = None
    # If return logprobs, the start location in the prompt for returning logprobs.
    # By default, this value is "-1", which means it will only return logprobs for output tokens.
    logprob_start_len: Optional[Union[List[int], int]] = None
    # If return logprobs, the number of top logprobs to return at each position.
    top_logprobs_num: Optional[Union[List[int], int]] = None
    # If return logprobs, the token ids to return logprob for.
    token_ids_logprob: Optional[Union[List[List[int]], List[int]]] = None
    # Whether to detokenize tokens in text in the returned logprobs.
    return_text_in_logprobs: bool = False
    # Whether to stream output.
    stream: bool = False
    # Whether to log metrics for this request (e.g. health_generate calls do not log metrics)
    log_metrics: bool = True

    # The modalities of the image data [image, multi-images, video]
    modalities: Optional[List[str]] = None
    # The path to the LoRA
    lora_path: Optional[Union[List[Optional[str]], Optional[str]]] = None

    # Session info for continual prompting
    session_params: Optional[Union[List[Dict], Dict]] = None

    # Custom logit processor for advanced sampling control. Must be a serialized instance
    # of `CustomLogitProcessor` in python/sglang/srt/sampling/custom_logit_processor.py
    # Use the processor's `to_str()` method to generate the serialized string.
    custom_logit_processor: Optional[Union[List[Optional[str]], str]] = None

    # Whether to return hidden states
    return_hidden_states: Union[List[bool], bool] = False

    # For disaggregated inference
    bootstrap_host: Optional[Union[List[str], str]] = None
    bootstrap_port: Optional[Union[List[Optional[int]], int]] = None
    bootstrap_room: Optional[Union[List[int], int]] = None

    # For data parallel rank routing
    data_parallel_rank: Optional[int] = None

    def contains_mm_input(self) -> bool:
        return has_valid_data(self.image_data) or has_valid_data(self.audio_data)

    def normalize_batch_and_arguments(self):
        """
        Normalize the batch size and arguments for the request.

        This method resolves various input formats and ensures all parameters
        are properly formatted as either single values or batches depending on the input.
        It also handles parallel sampling expansion and sets default values for
        unspecified parameters.

        Raises:
            ValueError: If inputs are not properly specified (e.g., none or all of
                       text, input_ids, input_embeds are provided)
        """
        self._validate_inputs()
        self._determine_batch_size()
        self._handle_parallel_sampling()

        if self.is_single:
            self._normalize_single_inputs()
        else:
            self._normalize_batch_inputs()

        self._validate_session_params()

    def _validate_inputs(self):
        """Validate that the input configuration is valid."""
        if (
            self.text is None and self.input_ids is None and self.input_embeds is None
        ) or (
            self.text is not None
            and self.input_ids is not None
            and self.input_embeds is not None
        ):
            raise ValueError(
                "Either text, input_ids or input_embeds should be provided."
            )

    def _determine_batch_size(self):
        """Determine if this is a single example or a batch and the batch size."""
        if self.text is not None:
            if isinstance(self.text, str):
                self.is_single = True
                self.batch_size = 1
            else:
                self.is_single = False
                self.batch_size = len(self.text)
            self.input_embeds = None
        elif self.input_ids is not None:
            if len(self.input_ids) == 0:
                raise ValueError("input_ids cannot be empty.")
            if isinstance(self.input_ids[0], int):
                self.is_single = True
                self.batch_size = 1
            else:
                self.is_single = False
                self.batch_size = len(self.input_ids)
            self.input_embeds = None
        else:
            if isinstance(self.input_embeds[0][0], float):
                self.is_single = True
                self.batch_size = 1
            else:
                self.is_single = False
                self.batch_size = len(self.input_embeds)

    def _handle_parallel_sampling(self):
        """Handle parallel sampling parameters and adjust batch size if needed."""
        # Determine parallel sample count
        if self.sampling_params is None:
            self.parallel_sample_num = 1
            return
        elif isinstance(self.sampling_params, dict):
            self.parallel_sample_num = self.sampling_params.get("n", 1)
        else:  # isinstance(self.sampling_params, list):
            self.parallel_sample_num = self.sampling_params[0].get("n", 1)
            for sampling_params in self.sampling_params:
                if self.parallel_sample_num != sampling_params.get("n", 1):
                    raise ValueError(
                        "The parallel_sample_num should be the same for all samples in sample params."
                    )

        # If using parallel sampling with a single example, convert to batch
        if self.parallel_sample_num > 1 and self.is_single:
            self.is_single = False
            if self.text is not None:
                self.text = [self.text]
            if self.input_ids is not None:
                self.input_ids = [self.input_ids]

    def _normalize_single_inputs(self):
        """Normalize inputs for a single example."""
        if self.sampling_params is None:
            self.sampling_params = {}
        if self.rid is None:
            self.rid = uuid.uuid4().hex
        if self.return_logprob is None:
            self.return_logprob = False
        if self.logprob_start_len is None:
            self.logprob_start_len = -1
        if self.top_logprobs_num is None:
            self.top_logprobs_num = 0
        if not self.token_ids_logprob:  # covers both None and []
            self.token_ids_logprob = None

    def _normalize_batch_inputs(self):
        """Normalize inputs for a batch of examples, including parallel sampling expansion."""
        # Calculate expanded batch size
        if self.parallel_sample_num == 1:
            num = self.batch_size
        else:
            # Expand parallel_sample_num
            num = self.batch_size * self.parallel_sample_num

        # Expand input based on type
        self._expand_inputs(num)
        self._normalize_rid(num)
        self._normalize_lora_paths(num)
        self._normalize_image_data(num)
        self._normalize_audio_data(num)
        self._normalize_sampling_params(num)
        self._normalize_logprob_params(num)
        self._normalize_custom_logit_processor(num)

    def _expand_inputs(self, num):
        """Expand the main inputs (text, input_ids, input_embeds) for parallel sampling."""
        if self.text is not None:
            if not isinstance(self.text, list):
                raise ValueError("Text should be a list for batch processing.")
            self.text = self.text * self.parallel_sample_num
        elif self.input_ids is not None:
            if not isinstance(self.input_ids, list) or not isinstance(
                self.input_ids[0], list
            ):
                raise ValueError(
                    "input_ids should be a list of lists for batch processing."
                )
            self.input_ids = self.input_ids * self.parallel_sample_num
        elif self.input_embeds is not None:
            if not isinstance(self.input_embeds, list):
                raise ValueError("input_embeds should be a list for batch processing.")
            self.input_embeds = self.input_embeds * self.parallel_sample_num

    def _normalize_lora_paths(self, num):
        """Normalize LoRA paths for batch processing."""
        if self.lora_path is not None:
            if isinstance(self.lora_path, str):
                self.lora_path = [self.lora_path] * num
            elif isinstance(self.lora_path, list):
                self.lora_path = self.lora_path * self.parallel_sample_num
            else:
                raise ValueError("lora_path should be a list or a string.")

    def _normalize_image_data(self, num):
        """Normalize image data for batch processing."""
        if self.image_data is None:
            self.image_data = [None] * num
        elif not isinstance(self.image_data, list):
            # Single image, convert to list of single-image lists
            self.image_data = [[self.image_data]] * num
            self.modalities = ["image"] * num
        elif isinstance(self.image_data, list):
            if len(self.image_data) != self.batch_size:
                raise ValueError(
                    "The length of image_data should be equal to the batch size."
                )

            self.modalities = []
            if len(self.image_data) > 0 and isinstance(self.image_data[0], list):
                # Already a list of lists, keep as is
                for i in range(len(self.image_data)):
                    if self.image_data[i] is None or self.image_data[i] == [None]:
                        self.modalities.append(None)
                    elif len(self.image_data[i]) == 1:
                        self.modalities.append("image")
                    elif len(self.image_data[i]) > 1:
                        self.modalities.append("multi-images")
                # Expand parallel_sample_num
                self.image_data = self.image_data * self.parallel_sample_num
                self.modalities = self.modalities * self.parallel_sample_num
            else:
                # List of images for a batch, wrap each in a list
                wrapped_images = [[img] for img in self.image_data]
                # Expand for parallel sampling
                self.image_data = wrapped_images * self.parallel_sample_num
                self.modalities = ["image"] * num

    def _normalize_audio_data(self, num):
        """Normalize audio data for batch processing."""
        if self.audio_data is None:
            self.audio_data = [None] * num
        elif not isinstance(self.audio_data, list):
            self.audio_data = [self.audio_data] * num
        elif isinstance(self.audio_data, list):
            self.audio_data = self.audio_data * self.parallel_sample_num

    def _normalize_sampling_params(self, num):
        """Normalize sampling parameters for batch processing."""
        if self.sampling_params is None:
            self.sampling_params = [{}] * num
        elif isinstance(self.sampling_params, dict):
            self.sampling_params = [self.sampling_params] * num
        else:  # Already a list
            self.sampling_params = self.sampling_params * self.parallel_sample_num

    def _normalize_rid(self, num):
        """Normalize request IDs for batch processing."""
        if self.rid is None:
            self.rid = [uuid.uuid4().hex for _ in range(num)]
        elif isinstance(self.rid, str):
            new_rids = [f"{self.rid}_{i}" for i in range(num)]
            self.rid = new_rids
        elif isinstance(self.rid, list):
            if len(self.rid) != num:
                raise ValueError(
                    "The specified rids length mismatch with the batch_size for batch processing."
                )
        else:
            raise ValueError("The rid should be a string or a list of strings.")

    def _normalize_logprob_params(self, num):
        """Normalize logprob-related parameters for batch processing."""

        # Helper function to normalize a parameter
        def normalize_param(param, default_value, param_name):
            if param is None:
                return [default_value] * num
            elif not isinstance(param, list):
                return [param] * num
            else:
                if self.parallel_sample_num > 1:
                    raise ValueError(
                        f"Cannot use list {param_name} with parallel_sample_num > 1"
                    )
                return param

        # Normalize each logprob parameter
        self.return_logprob = normalize_param(
            self.return_logprob, False, "return_logprob"
        )
        self.logprob_start_len = normalize_param(
            self.logprob_start_len, -1, "logprob_start_len"
        )
        self.top_logprobs_num = normalize_param(
            self.top_logprobs_num, 0, "top_logprobs_num"
        )

        # Handle token_ids_logprob specially due to its nested structure
        if not self.token_ids_logprob:  # covers both None and []
            self.token_ids_logprob = [None] * num
        elif not isinstance(self.token_ids_logprob, list):
            self.token_ids_logprob = [[self.token_ids_logprob] for _ in range(num)]
        elif not isinstance(self.token_ids_logprob[0], list):
            self.token_ids_logprob = [
                copy.deepcopy(self.token_ids_logprob) for _ in range(num)
            ]
        elif self.parallel_sample_num > 1:
            raise ValueError(
                "Cannot use list token_ids_logprob with parallel_sample_num > 1"
            )

    def _normalize_custom_logit_processor(self, num):
        """Normalize custom logit processor for batch processing."""
        if self.custom_logit_processor is None:
            self.custom_logit_processor = [None] * num
        elif not isinstance(self.custom_logit_processor, list):
            self.custom_logit_processor = [self.custom_logit_processor] * num
        elif self.parallel_sample_num > 1:
            raise ValueError(
                "Cannot use list custom_logit_processor with parallel_sample_num > 1"
            )

    def _validate_session_params(self):
        """Validate that session parameters are properly formatted."""
        if self.session_params is not None:
            if not isinstance(self.session_params, dict) and not isinstance(
                self.session_params[0], dict
            ):
                raise ValueError("Session params must be a dict or a list of dicts.")

    def regenerate_rid(self):
        """Generate a new request ID and return it."""
        self.rid = uuid.uuid4().hex
        return self.rid

    def __getitem__(self, i):
        return GenerateReqInput(
            text=self.text[i] if self.text is not None else None,
            input_ids=self.input_ids[i] if self.input_ids is not None else None,
            image_data=self.image_data[i],
            audio_data=self.audio_data[i],
            sampling_params=self.sampling_params[i],
            rid=self.rid[i],
            return_logprob=self.return_logprob[i],
            logprob_start_len=self.logprob_start_len[i],
            top_logprobs_num=self.top_logprobs_num[i],
            token_ids_logprob=self.token_ids_logprob[i],
            return_text_in_logprobs=self.return_text_in_logprobs,
            stream=self.stream,
            log_metrics=self.log_metrics,
            modalities=self.modalities[i] if self.modalities else None,
            lora_path=self.lora_path[i] if self.lora_path is not None else None,
            custom_logit_processor=(
                self.custom_logit_processor[i]
                if self.custom_logit_processor is not None
                else None
            ),
            return_hidden_states=(
                self.return_hidden_states[i]
                if isinstance(self.return_hidden_states, list)
                else self.return_hidden_states
            ),
            # if `__getitem__` is called, the bootstrap_host, bootstrap_port, bootstrap_room must be a list
            bootstrap_host=(
                self.bootstrap_host[i] if self.bootstrap_host is not None else None
            ),
            bootstrap_port=(
                self.bootstrap_port[i] if self.bootstrap_port is not None else None
            ),
            bootstrap_room=(
                self.bootstrap_room[i] if self.bootstrap_room is not None else None
            ),
            data_parallel_rank=(
                self.data_parallel_rank if self.data_parallel_rank is not None else None
            ),
        )


@dataclass
class TokenizedGenerateReqInput:
    # The request id
    rid: str
    # The input text
    input_text: str
    # The input token ids
    input_ids: List[int]
    # The multimodal inputs
    mm_inputs: dict
    # The sampling parameters
    sampling_params: SamplingParams
    # Whether to return the logprobs
    return_logprob: bool
    # If return logprobs, the start location in the prompt for returning logprobs.
    logprob_start_len: int
    # If return logprobs, the number of top logprobs to return at each position.
    top_logprobs_num: int
    # If return logprobs, the token id to return logprob for
    token_ids_logprob: List[int]
    # Whether to stream output
    stream: bool

    # LoRA related
    lora_path: Optional[str] = None  # None means just use the base model
    # The input embeds
    input_embeds: Optional[Union[List[List[List[float]]], List[List[float]]]] = None

    # Session info for continual prompting
    session_params: Optional[SessionParams] = None

    # Custom logit processor for advanced sampling control. Must be a serialized instance
    # of `CustomLogitProcessor` in python/sglang/srt/sampling/custom_logit_processor.py
    # Use the processor's `to_str()` method to generate the serialized string.
    custom_logit_processor: Optional[str] = None

    # Whether to return hidden states
    return_hidden_states: bool = False

    # For disaggregated inference
    bootstrap_host: Optional[str] = None
    bootstrap_port: Optional[int] = None
    bootstrap_room: Optional[int] = None

    # For data parallel rank routing
    data_parallel_rank: Optional[int] = None


@dataclass
class EmbeddingReqInput:
    # The input prompt. It can be a single prompt or a batch of prompts.
    text: Optional[Union[List[List[str]], List[str], str]] = None
    # The image input. It can be an image instance, file name, URL, or base64 encoded string.
    # Can be formatted as:
    # - Single image for a single request
    # - List of images (one per request in a batch)
    # - List of lists of images (multiple images per request)
    # See also python/sglang/srt/utils.py:load_image for more details.
    image_data: Optional[
        Union[List[List[Union[Image, str]]], List[Union[Image, str]], Union[Image, str]]
    ] = None
    # The audio input. Like image data, it can be a file name, a url, or base64 encoded string.
    audio_data: Optional[Union[List[str], str]] = None
    # The token ids for text; one can either specify text or input_ids.
    input_ids: Optional[Union[List[List[int]], List[int]]] = None
    # The request id.
    rid: Optional[Union[List[str], str]] = None
    # Dummy sampling params for compatibility
    sampling_params: Union[List[Dict], Dict] = None
    # Dummy input embeds for compatibility
    input_embeds: Optional[Union[List[List[List[float]]], List[List[float]]]] = None
    # Whether to log metrics for this request (e.g. health_generate calls do not log metrics)
    log_metrics: bool = True
    # The modalities of the image data [image, multi-images, video]
    modalities: Optional[List[str]] = None
    # For cross-encoder requests
    is_cross_encoder_request: bool = False

    def normalize_batch_and_arguments(self):
        # at least one of text, input_ids, or image should be provided
        if self.text is None and self.input_ids is None and self.image_data is None:
            raise ValueError(
                "At least one of text, input_ids, or image should be provided"
            )

        # text and input_ids cannot be provided at the same time
        if self.text is not None and self.input_ids is not None:
            raise ValueError("text and input_ids cannot be provided at the same time")

        # Derive the batch size
        self.batch_size = 0
        self.is_single = True

        # check the batch size of text
        if self.text is not None:
            if isinstance(self.text, list):
                self.batch_size += len(self.text)
                self.is_single = False
            else:
                self.batch_size += 1

        # check the batch size of input_ids
        if self.input_ids is not None:
            if isinstance(self.input_ids[0], list):
                self.batch_size += len(self.input_ids)
                self.is_single = False
            else:
                self.batch_size += 1

        # Fill in default arguments
        if self.is_single:
            if self.rid is None:
                self.rid = uuid.uuid4().hex
            if self.sampling_params is None:
                self.sampling_params = {}
            self.sampling_params["max_new_tokens"] = 0
        else:
            if self.rid is None:
                self.rid = [uuid.uuid4().hex for _ in range(self.batch_size)]
            else:
                assert isinstance(self.rid, list), "The rid should be a list."

            if self.sampling_params is None:
                self.sampling_params = [{}] * self.batch_size
            for i in range(self.batch_size):
                self.sampling_params[i]["max_new_tokens"] = 0

    def regenerate_rid(self):
        self.rid = uuid.uuid4().hex
        return self.rid

    def contains_mm_input(self) -> bool:
        return has_valid_data(self.image_data) or has_valid_data(self.audio_data)

    def __getitem__(self, i):
        if self.is_cross_encoder_request:
            return EmbeddingReqInput(
                text=[self.text[i]] if self.text is not None else None,
                input_ids=None,
                image_data=None,
                sampling_params=self.sampling_params[i],
                rid=self.rid[i],
                is_cross_encoder_request=True,
            )

        return EmbeddingReqInput(
            text=self.text[i] if self.text is not None else None,
            input_ids=self.input_ids[i] if self.input_ids is not None else None,
            image_data=self.image_data[i] if self.image_data is not None else None,
            sampling_params=self.sampling_params[i],
            rid=self.rid[i],
        )


@dataclass
class TokenizedEmbeddingReqInput:
    # The request id
    rid: str
    # The input text
    input_text: str
    # The input token ids
    input_ids: List[int]
    # The image inputs
    image_inputs: dict
    # The token type ids
    token_type_ids: List[int]
    # Dummy sampling params for compatibility
    sampling_params: SamplingParams


@dataclass
class BatchTokenIDOut:
    # The request id
    rids: List[str]
    # The finish reason
    finished_reasons: List[BaseFinishReason]
    # For incremental decoding
    decoded_texts: List[str]
    decode_ids: List[int]
    read_offsets: List[int]
    # Only used when `--skip-tokenizer-init` is on
    output_ids: Optional[List[int]]
    # Detokenization configs
    skip_special_tokens: List[bool]
    spaces_between_special_tokens: List[bool]
    no_stop_trim: List[bool]

    # Token counts
    prompt_tokens: List[int]
    completion_tokens: List[int]
    cached_tokens: List[int]
    spec_verify_ct: List[int]

    # Logprobs
    input_token_logprobs_val: List[float]
    input_token_logprobs_idx: List[int]
    output_token_logprobs_val: List[float]
    output_token_logprobs_idx: List[int]
    input_top_logprobs_val: List[List]
    input_top_logprobs_idx: List[List]
    output_top_logprobs_val: List[List]
    output_top_logprobs_idx: List[List]
    input_token_ids_logprobs_val: List[List]
    input_token_ids_logprobs_idx: List[List]
    output_token_ids_logprobs_val: List[List]
    output_token_ids_logprobs_idx: List[List]

    # Hidden states
    output_hidden_states: List[List[float]]


@dataclass
class BatchMultimodalDecodeReq:
    # The request id
    rids: List[str]
    finished_reasons: List[BaseFinishReason]

    # Token counts
    prompt_tokens: List[int]
    completion_tokens: List[int]
    cached_tokens: List[int]


@dataclass
class BatchStrOut:
    # The request id
    rids: List[str]
    # The finish reason
    finished_reasons: List[dict]
    # The output decoded strings
    output_strs: List[str]
    # The token ids
    output_ids: Optional[List[int]]

    # Token counts
    prompt_tokens: List[int]
    completion_tokens: List[int]
    cached_tokens: List[int]
    spec_verify_ct: List[int]

    # Logprobs
    input_token_logprobs_val: List[float]
    input_token_logprobs_idx: List[int]
    output_token_logprobs_val: List[float]
    output_token_logprobs_idx: List[int]
    input_top_logprobs_val: List[List]
    input_top_logprobs_idx: List[List]
    output_top_logprobs_val: List[List]
    output_top_logprobs_idx: List[List]
    input_token_ids_logprobs_val: List[List]
    input_token_ids_logprobs_idx: List[List]
    output_token_ids_logprobs_val: List[List]
    output_token_ids_logprobs_idx: List[List]

    # Hidden states
    output_hidden_states: List[List[float]]


@dataclass
class BatchMultimodalOut:
    # The request id
    rids: List[str]
    # The finish reason
    finished_reasons: List[dict]
    # The outputs
    outputs: List[List[Dict]]

    # Token counts
    prompt_tokens: List[int]
    completion_tokens: List[int]
    cached_tokens: List[int]


@dataclass
class BatchEmbeddingOut:
    # The request id
    rids: List[str]
    # The finish reason
    finished_reasons: List[BaseFinishReason]
    # The output embedding
    embeddings: List[List[float]]
    # Token counts
    prompt_tokens: List[int]
    cached_tokens: List[int]


@dataclass
class FlushCacheReqInput:
    rids: Optional[Union[List[str], str]] = None


@dataclass
class FlushCacheReqOutput:
    success: bool
    rids: Optional[Union[List[str], str]] = None


@dataclass
class UpdateWeightFromDiskReqInput:
    # The model path with the new weights
    model_path: str
    # The format to load the weights
    load_format: Optional[str] = None
<<<<<<< HEAD
    rids: Optional[Union[List[str], str]] = None
=======
    # Whether to abort all requests before updating weights
    abort_all_requests: bool = False
>>>>>>> 2c4feaf3


@dataclass
class UpdateWeightFromDiskReqOutput:
    success: bool
    message: str
    # Number of paused requests during weight sync.
    num_paused_requests: Optional[int] = 0
    rids: Optional[Union[List[str], str]] = None


@dataclass
class UpdateWeightsFromDistributedReqInput:
    name: str
    dtype: str
    shape: List[int]
    # The group name
    group_name: str = "weight_update_group"
    # Whether to flush the cache after updating weights
    flush_cache: bool = True
<<<<<<< HEAD
    rids: Optional[Union[List[str], str]] = None
=======
    # Whether to abort all requests before updating weights
    abort_all_requests: bool = False
>>>>>>> 2c4feaf3


@dataclass
class UpdateWeightsFromDistributedReqOutput:
    success: bool
    message: str
    rids: Optional[Union[List[str], str]] = None


@dataclass
class UpdateWeightsFromTensorReqInput:
    """Update model weights from tensor input.

    - Tensors are serialized for transmission
    - Data is structured in JSON for easy transmission over HTTP
    """

    serialized_named_tensors: List[Union[str, bytes]]
    # Optional format specification for loading
    load_format: Optional[str] = None
    # Whether to flush the cache after updating weights
    flush_cache: bool = True
<<<<<<< HEAD
    rids: Optional[Union[List[str], str]] = None
=======
    # Whether to abort all requests before updating weights
    abort_all_requests: bool = False
>>>>>>> 2c4feaf3


@dataclass
class UpdateWeightsFromTensorReqOutput:
    success: bool
    message: str
    rids: Optional[Union[List[str], str]] = None


@dataclass
class InitWeightsUpdateGroupReqInput:
    # The master address
    master_address: str
    # The master port
    master_port: int
    # The rank offset
    rank_offset: int
    # The world size
    world_size: int
    # The group name
    group_name: str = "weight_update_group"
    # The backend
    backend: str = "nccl"
    rids: Optional[Union[List[str], str]] = None


@dataclass
class InitWeightsUpdateGroupReqOutput:
    success: bool
    message: str
    rids: Optional[Union[List[str], str]] = None


@dataclass
class GetWeightsByNameReqInput:
    name: str
    truncate_size: int = 100
    rids: Optional[Union[List[str], str]] = None


@dataclass
class GetWeightsByNameReqOutput:
    parameter: list
    rids: Optional[Union[List[str], str]] = None


@dataclass
class ReleaseMemoryOccupationReqInput:
    # Optional tags to identify the memory region, which is primarily used for RL
    # Currently we only support `weights` and `kv_cache`
    tags: Optional[List[str]] = None
    rids: Optional[Union[List[str], str]] = None


@dataclass
class ReleaseMemoryOccupationReqOutput:
    rids: Optional[Union[List[str], str]] = None


@dataclass
class ResumeMemoryOccupationReqInput:
    # Optional tags to identify the memory region, which is primarily used for RL
    # Currently we only support `weights` and `kv_cache`
    tags: Optional[List[str]] = None
    rids: Optional[Union[List[str], str]] = None


@dataclass
class ResumeMemoryOccupationReqOutput:
    rids: Optional[Union[List[str], str]] = None


@dataclass
class SlowDownReqInput:
    forward_sleep_time: Optional[float]
    rids: Optional[Union[List[str], str]] = None


@dataclass
class SlowDownReqOutput:
    rids: Optional[Union[List[str], str]] = None


@dataclass
class AbortReq:
    # The request id
<<<<<<< HEAD
    rid: str
    rids: Optional[Union[List[str], str]] = None
=======
    rid: str = ""
    # Whether to abort all requests
    abort_all: bool = False
>>>>>>> 2c4feaf3


@dataclass
class GetInternalStateReq:
    rids: Optional[Union[List[str], str]] = None


@dataclass
class GetInternalStateReqOutput:
    internal_state: Dict[Any, Any]
    rids: Optional[Union[List[str], str]] = None


@dataclass
class SetInternalStateReq:
    server_args: Dict[str, Any]
    rids: Optional[Union[List[str], str]] = None


@dataclass
class SetInternalStateReqOutput:
    updated: bool
    server_args: Dict[str, Any]
    rids: Optional[Union[List[str], str]] = None


@dataclass
class ProfileReqInput:
    # The output directory
    output_dir: Optional[str] = None
    # If set, it profile as many as this number of steps.
    # If it is set, profiling is automatically stopped after this step, and
    # the caller doesn't need to run stop_profile.
    num_steps: Optional[int] = None
    activities: Optional[List[str]] = None
    profile_by_stage: bool = False
    with_stack: Optional[bool] = None
    record_shapes: Optional[bool] = None
    rids: Optional[Union[List[str], str]] = None


class ProfileReqType(Enum):
    START_PROFILE = 1
    STOP_PROFILE = 2


class ExpertDistributionReq(Enum):
    START_RECORD = 1
    STOP_RECORD = 2
    DUMP_RECORD = 3


@dataclass
class ExpertDistributionReqOutput:
    rids: Optional[Union[List[str], str]] = None


@dataclass
class ProfileReq:
    type: ProfileReqType
    output_dir: Optional[str] = None
    num_steps: Optional[int] = None
    activities: Optional[List[str]] = None
    profile_by_stage: bool = False
    with_stack: Optional[bool] = None
    record_shapes: Optional[bool] = None
    profile_id: Optional[str] = None
    rids: Optional[Union[List[str], str]] = None


@dataclass
class ProfileReqOutput:
    success: bool
    message: str
    rids: Optional[Union[List[str], str]] = None


@dataclass
class ConfigureLoggingReq:
    log_requests: Optional[bool] = None
    log_requests_level: Optional[int] = None
    dump_requests_folder: Optional[str] = None
    dump_requests_threshold: Optional[int] = None
    rids: Optional[Union[List[str], str]] = None


@dataclass
class OpenSessionReqInput:
    capacity_of_str_len: int
    session_id: Optional[str] = None
    rids: Optional[Union[List[str], str]] = None


@dataclass
class CloseSessionReqInput:
    session_id: str
    rids: Optional[Union[List[str], str]] = None


@dataclass
class OpenSessionReqOutput:
    session_id: Optional[str]
    success: bool
    rids: Optional[Union[List[str], str]] = None


@dataclass
class HealthCheckOutput:
    rids: Optional[Union[List[str], str]] = None
    pass


@dataclass
class Function:
    description: Optional[str] = None
    name: Optional[str] = None
    parameters: Optional[object] = None


@dataclass
class Tool:
    function: Function
    type: Optional[str] = "function"


@dataclass
class ParseFunctionCallReq:
    text: str  # The text to parse.
    tools: List[Tool] = field(
        default_factory=list
    )  # A list of available function tools (name, parameters, etc.).
    tool_call_parser: Optional[str] = (
        None  # Specify the parser type, e.g. 'llama3', 'qwen25', or 'mistral'. If not specified, tries all.
    )
    rids: Optional[Union[List[str], str]] = None


@dataclass
class SeparateReasoningReqInput:
    text: str  # The text to parse.
    reasoning_parser: str  # Specify the parser type, e.g., "deepseek-r1".
    rids: Optional[Union[List[str], str]] = None


@dataclass
class VertexGenerateReqInput:
    instances: List[dict]
    parameters: Optional[dict] = None
    rids: Optional[Union[List[str], str]] = None


@dataclass
class RpcReqInput:
    method: str
    parameters: Optional[Dict] = None


@dataclass
class RpcReqOutput:
    success: bool
    message: str


@dataclass
class LoadLoRAAdapterReqInput:
    # The name of the lora module to newly loaded.
    lora_name: str
    # The path of loading.
    lora_path: str


@dataclass
class UnloadLoRAAdapterReqInput:
    # The name of lora module to unload.
    lora_name: str


@dataclass
class LoRAUpdateResult:
    success: bool
    error_message: Optional[str] = None
    loaded_adapters: Dict[str, str] = field(default_factory=dict)


LoadLoRAAdapterReqOutput = UnloadLoRAAdapterReqOutput = LoRAUpdateResult<|MERGE_RESOLUTION|>--- conflicted
+++ resolved
@@ -741,12 +741,9 @@
     model_path: str
     # The format to load the weights
     load_format: Optional[str] = None
-<<<<<<< HEAD
-    rids: Optional[Union[List[str], str]] = None
-=======
     # Whether to abort all requests before updating weights
     abort_all_requests: bool = False
->>>>>>> 2c4feaf3
+    rids: Optional[Union[List[str], str]] = None
 
 
 @dataclass
@@ -767,12 +764,10 @@
     group_name: str = "weight_update_group"
     # Whether to flush the cache after updating weights
     flush_cache: bool = True
-<<<<<<< HEAD
-    rids: Optional[Union[List[str], str]] = None
-=======
     # Whether to abort all requests before updating weights
     abort_all_requests: bool = False
->>>>>>> 2c4feaf3
+    rids: Optional[Union[List[str], str]] = None
+
 
 
 @dataclass
@@ -795,12 +790,9 @@
     load_format: Optional[str] = None
     # Whether to flush the cache after updating weights
     flush_cache: bool = True
-<<<<<<< HEAD
-    rids: Optional[Union[List[str], str]] = None
-=======
     # Whether to abort all requests before updating weights
     abort_all_requests: bool = False
->>>>>>> 2c4feaf3
+    rids: Optional[Union[List[str], str]] = None
 
 
 @dataclass
@@ -887,14 +879,10 @@
 @dataclass
 class AbortReq:
     # The request id
-<<<<<<< HEAD
-    rid: str
-    rids: Optional[Union[List[str], str]] = None
-=======
     rid: str = ""
     # Whether to abort all requests
     abort_all: bool = False
->>>>>>> 2c4feaf3
+    rids: Optional[Union[List[str], str]] = None
 
 
 @dataclass
