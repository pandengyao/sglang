--- conflicted
+++ resolved
@@ -673,14 +673,11 @@
         request: Optional[fastapi.Request] = None,
     ):
         """Wait for the response of one request."""
-<<<<<<< HEAD
         state = self.rid_to_state[obj.rid]
 
         # read time out
         read_time_out = 4
         is_decode = self.server_args.disaggregation_mode == DisaggregationMode.DECODE.value
-=======
->>>>>>> 9b00990b
         while True:
             try:
                 # if self.server_args.enable_go_zmq_recv and is_decode:
